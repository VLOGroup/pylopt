--- conflicted
+++ resolved
@@ -56,11 +56,9 @@
     test_loader = DataLoader(test_image_dataset, batch_size=len(test_image_dataset), shuffle=False,
                              collate_fn=lambda x: collate_function(x, crop_size=-1))
 
-<<<<<<< HEAD
     regulariser = set_up_regulariser(config)
-=======
+    regulariser = regulariser.to(device=device, dtype=dtype)
     regulariser = set_up_regulariser(config, device)
->>>>>>> f5964960
     regulariser = regulariser.to(device=device, dtype=dtype)
     bilevel = set_up_bilevel_problem(regulariser.parameters(), config)
     bilevel = bilevel.to(device=device, dtype=dtype)
