import numpy as np
import torch
from abc import ABC, abstractmethod
from typing import Callable, Optional, List, Any
import logging
import time


from bilevel_optimisation.measurement_model import MeasurementModel
from bilevel_optimisation.optimiser import NAG_TYPE_OPTIMISER
from bilevel_optimisation.utils.TimerUtils import CUDATimer

class InnerEnergy(torch.nn.Module, ABC):
    """
    Class, inherited from torch.nn.Module, which is used as base class of the inner bilevel
    energy. Each class, inheriting from InnerEnergy must implement the methods sample() and
    argmin().
    """
    def __init__(self, measurement_model: MeasurementModel,
                 regulariser: torch.nn.Module, lam: float) -> None:
        """
        Initialisation of an object of class InnerEnergy

        :param measurement_model: Object of class MeasurementModel
        :param regulariser: Regulariser modelled as inheritance of class torch.nn.Module
        :param lam: Regularisation parameter scaling the regularisation term
        """
        super().__init__()
        self.measurement_model = measurement_model
        self.regulariser = regulariser
        self.lam = lam

    @abstractmethod
    def sample(self, num_sampling_steps: int) -> torch.Tensor:
        """
        Method which computes the MMSE based on a suitable sampling scheme
        and Monte Carlo estimation of expected values.

            >> TO BE IMPLEMENTED <<

        :param num_sampling_steps: Number of sampling steps
        :return: MMSE
        """
        raise NotImplementedError

    @abstractmethod
    def argmin(self, x: torch.Tensor) -> torch.Tensor:
        """
        Method which computes the MAP of the underlying probabilistic model by minimisation of
        the energy given the noisy observation x. The denoised data is returned to the caller

        Note that stopping criterion for the minimisation procedure is assumed to be provided
        in the subclasses for example by means of objects of class StoppingCriterion.

        :param x: Noisy observation
        :return: Denoised observation
        """
        raise NotImplementedError

    def forward(self, x: torch.Tensor) -> torch.Tensor:
        """
        Returns sum of data fidelty and scaled regularisation term

        :param x: Tensor at which data fidelty and regulariser are evaluated
        :return: Tensor representing the energy at the input x
        """
        return self.measurement_model(x) + self.lam * self.regulariser(x)

    def hvp_state(self, x: torch.Tensor, v: torch.Tensor) -> Optional[torch.Tensor]:
        """
        Returns the hessian matrix of the energy as a function of the state at the point x applied to v.
        Derivatives are built w.r.t. by calling torch.autograd.grad(...).

        :param x: State argument of Hessian matrix
        :param v: Tensor the Hessian matrix is applied to
        :return: torch.Tensor if gradients exist, otherwise None
        """
        with torch.enable_grad():
            x_ = x.detach().clone()
            x_.requires_grad = True

            e = self.forward(x_)
            de_dx = torch.autograd.grad(inputs=x_, outputs=e, create_graph=True)
        return torch.autograd.grad(inputs=x_, outputs=de_dx[0], grad_outputs=v)[0]

    def hvp_mixed(self, x: torch.Tensor, v: torch.Tensor) -> List[Optional[torch.Tensor]]:
        """
        Returns the mixed Hessian of the energy at x as function of the state and the trainable parameters, applied
        to v. More precise: The mixed Hessian refers to

            \nabla_{\theta} \nabla_{x} E(x, \theta)

        In both cases derivatives are computed by means of torch.autograd.grad().

        :param x: State argument of hessian
        :param v: Tensor the Hessian is applied to
        :return: List of gradients w.r.t. trainable parameters of gradient of the energy w.r.t. state.
        """
        with torch.enable_grad():
            x_ = x.clone()
            x_ = x_.detach()
            x_.requires_grad = True

            e = self.forward(x_)
            de_dx = torch.autograd.grad(inputs=x_, outputs=e, create_graph=True)
        d2e_mixed = torch.autograd.grad(inputs=[p for p in self.parameters() if p.requires_grad],
                                        outputs=de_dx, grad_outputs=v)
        return list(d2e_mixed)

class OptimisationEnergy(InnerEnergy):
    """
    Inheritance from class InnerEnergy which solves the inner problem by means of MAP estimation.
    The MAP is computed using an optimiser inheriting from torch.optim.Optimizer. Optimisers will be
    retrieved from an optimiser factory, which takes as input the variables/parameters to be optimised
    and returns an optimiser optimising exactly these variables.
    """

    def __init__(self, measurement_model: MeasurementModel, regulariser: torch.nn.Module, lam: float,
                 optimiser_factory: Callable) -> None:
        """
        Initialisation of an object of class InnerEnergy

        :param measurement_model: See InnerEnergy
        :param regulariser: See InnerEnergy
        :param lam: See InnerEnergy
        :param optimiser_factory: A callable which maps a set of tensors to an optimiser optimising
            these variables/parameters. For example, the optimiser_factory may map the list [x] for a tensor
            x to torch.optim.Adam([x], lr=1e-3).
        """
        super().__init__(measurement_model, regulariser, lam)
        self._optimiser_factory = optimiser_factory

    def _build_closure_factory(self, optimiser: torch.optim.Optimizer) -> Optional[Callable]:
        """
        Function which builds a closure-factory based on the optimiser to be used. NAG-type optimisers
        need closure (full energy, or regulariser only if proximal gradient method is used) - many other
        optimisers, such as SGD or Adam, do not need a closure function. In the latter cases, the closure-factory
        returns None for every input tensor.

        :param optimiser:
        :return:
        """
        if type(optimiser).__name__ in NAG_TYPE_OPTIMISER:
            def closure_factory(x: torch.Tensor) -> Callable:
                if hasattr(x, 'prox'):
                    def closure() -> Any:
                        optimiser.zero_grad()
                        with torch.enable_grad():
                            loss = self.lam * self.regulariser(x)
                            loss.backward()
                        return loss
                else:
                    def closure() -> Any:
                        optimiser.zero_grad()
                        with torch.enable_grad():
                            loss = self(x)
                            loss.backward()
                        return loss
                return closure
        else:
            def closure_factory(x: torch.Tensor):
                return None
        return closure_factory

    def argmin(self, x: torch.Tensor) -> torch.Tensor:
        """
        This function computes the MAP estimate using the optimiser specified by
        self._optimiser_factory.

        :param x: See InnerEnergy
        :return: MAP estimate in terms of a tensor
        """
        logging.info('[INNER] perform argmin to compute MAP estimate')

<<<<<<< HEAD
        with CUDATimer() as timer_argmin:

            x_ = x.detach().clone()
            x_.requires_grad = True
            optimiser, stopping, prox_map_factory = self._optimiser_factory([x_])
            if prox_map_factory is not None:
                setattr(x_, 'prox', prox_map_factory(x))
            closure_factory = self._build_closure_factory(optimiser)

            closure_times_list = []
            step_times_list = []
            iteration_times_list = []

            k = 0
            stop = False
            while not stop:
                with CUDATimer() as timer_iteration:
                    x_old = x_.detach().clone()

                    with CUDATimer() as timer_closure:
                        closure = closure_factory(x_)

                    closure_times_list.append(timer_closure.delta_time)


                    with CUDATimer() as timer_step:
                        curr_loss = optimiser.step(closure)
                    step_times_list.append(timer_step.delta_time)

                        # if (k + 1) % 10 == 0:
                        #     logging.debug('[INNER] finished iteration [{:d}/{:d}]'.format(k + 1,
                        #                                                                   stopping.get_max_num_iterations()))
                        #     logging.debug('[INNER]  > loss = {:.5f}'.format(curr_loss.detach().cpu().item()))
                        #     if hasattr(optimiser, 'param_lip_const_dict'):
                        #         logging.debug('[INNER]  > lipschitz constants:')
                        #         for key in optimiser.param_lip_const_dict:
                        #             logging.debug('[INNER]      * {:s}: {:.3f}'.format(key,
                        #                                                                optimiser.param_lip_const_dict[key]))

                    stop = stopping.stop_iteration(k + 1, x_old=x_old, x_curr=x_)
                    if not stop:
                        k += 1

                iteration_times_list.append(timer_iteration.delta_time)

            # logging.info('[INNER] computed MAP estimate')
            # logging.info('[INNER]  > number of iterations: {:d}'.format(k + 1))
            # logging.info('[INNER]  > elapsed time [s]: {:.5f}'.format(t1 - t0))

        print('finished argmin:')
        print(' > num iterations: {:d}'.format(k + 1))
        print(' > total elapsed argmin time [ms]: {:.5f}'.format(timer_argmin.delta_time))
        print('     * mean elapsed iteration time [ms]: {:.5f}'.format(np.mean(iteration_times_list)))
        print('     * mean elapsed closure time [ms]: {:.5f}'.format(np.mean(closure_times_list)))
        print('     * mean elapsed step time: [ms]: {:.5f}'.format(np.mean(step_times_list)))
=======
        x_ = x.detach().clone()
        x_.requires_grad = True
        optimiser, stopping, prox_map_factory = self._optimiser_factory([x_])
        if prox_map_factory is not None:
            setattr(x_, 'prox', prox_map_factory(x))
        closure_factory = self._build_closure_factory(optimiser)

        k = 0
        stop = False
        t0 = time.time()
        while not stop:
            x_old = x_.detach().clone()

            closure = closure_factory(x_)
            _ = optimiser.step(closure)

            stop = stopping.stop_iteration(k + 1, x_old=x_old, x_curr=x_)
            if not stop:
                k += 1
        t1 = time.time()

        logging.info('[INNER] computed MAP estimate')
        logging.info('[INNER]  > number of iterations: {:d}'.format(k + 1))
        logging.info('[INNER]  > elapsed time [s]: {:.5f}'.format(t1 - t0))
>>>>>>> f5964960

        return x_

    def sample(self, num_sampling_steps: int) -> torch.Tensor:
        raise NotImplementedError('Sampling is not implemented.')

class UnrollingEnergy(InnerEnergy):
    """
    Class which solves the inner problem by means of an unrolling scheme.

        >> TO BE IMPLEMENTED <<

    """

    def __init__(self, measurement_model: MeasurementModel,
                 regulariser: torch.nn.Module, lam: float) -> None:
        super().__init__(measurement_model, regulariser, lam)

    def sample(self, num_sampling_steps: int) -> torch.Tensor:
        raise NotImplementedError('Sampling is not implemented.')

    def argmin(self, x: torch.Tensor) -> torch.Tensor:
        raise NotImplementedError('Minimisation is not implemented.')<|MERGE_RESOLUTION|>--- conflicted
+++ resolved
@@ -1,4 +1,3 @@
-import numpy as np
 import torch
 from abc import ABC, abstractmethod
 from typing import Callable, Optional, List, Any
@@ -172,63 +171,6 @@
         """
         logging.info('[INNER] perform argmin to compute MAP estimate')
 
-<<<<<<< HEAD
-        with CUDATimer() as timer_argmin:
-
-            x_ = x.detach().clone()
-            x_.requires_grad = True
-            optimiser, stopping, prox_map_factory = self._optimiser_factory([x_])
-            if prox_map_factory is not None:
-                setattr(x_, 'prox', prox_map_factory(x))
-            closure_factory = self._build_closure_factory(optimiser)
-
-            closure_times_list = []
-            step_times_list = []
-            iteration_times_list = []
-
-            k = 0
-            stop = False
-            while not stop:
-                with CUDATimer() as timer_iteration:
-                    x_old = x_.detach().clone()
-
-                    with CUDATimer() as timer_closure:
-                        closure = closure_factory(x_)
-
-                    closure_times_list.append(timer_closure.delta_time)
-
-
-                    with CUDATimer() as timer_step:
-                        curr_loss = optimiser.step(closure)
-                    step_times_list.append(timer_step.delta_time)
-
-                        # if (k + 1) % 10 == 0:
-                        #     logging.debug('[INNER] finished iteration [{:d}/{:d}]'.format(k + 1,
-                        #                                                                   stopping.get_max_num_iterations()))
-                        #     logging.debug('[INNER]  > loss = {:.5f}'.format(curr_loss.detach().cpu().item()))
-                        #     if hasattr(optimiser, 'param_lip_const_dict'):
-                        #         logging.debug('[INNER]  > lipschitz constants:')
-                        #         for key in optimiser.param_lip_const_dict:
-                        #             logging.debug('[INNER]      * {:s}: {:.3f}'.format(key,
-                        #                                                                optimiser.param_lip_const_dict[key]))
-
-                    stop = stopping.stop_iteration(k + 1, x_old=x_old, x_curr=x_)
-                    if not stop:
-                        k += 1
-
-                iteration_times_list.append(timer_iteration.delta_time)
-
-            # logging.info('[INNER] computed MAP estimate')
-            # logging.info('[INNER]  > number of iterations: {:d}'.format(k + 1))
-            # logging.info('[INNER]  > elapsed time [s]: {:.5f}'.format(t1 - t0))
-
-        print('finished argmin:')
-        print(' > num iterations: {:d}'.format(k + 1))
-        print(' > total elapsed argmin time [ms]: {:.5f}'.format(timer_argmin.delta_time))
-        print('     * mean elapsed iteration time [ms]: {:.5f}'.format(np.mean(iteration_times_list)))
-        print('     * mean elapsed closure time [ms]: {:.5f}'.format(np.mean(closure_times_list)))
-        print('     * mean elapsed step time: [ms]: {:.5f}'.format(np.mean(step_times_list)))
-=======
         x_ = x.detach().clone()
         x_.requires_grad = True
         optimiser, stopping, prox_map_factory = self._optimiser_factory([x_])
@@ -253,7 +195,6 @@
         logging.info('[INNER] computed MAP estimate')
         logging.info('[INNER]  > number of iterations: {:d}'.format(k + 1))
         logging.info('[INNER]  > elapsed time [s]: {:.5f}'.format(t1 - t0))
->>>>>>> f5964960
 
         return x_
 
